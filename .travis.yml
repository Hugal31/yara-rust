language: rust
dist: xenial
os: linux
rust: stable
env:
  global:
    - MAKEFLAGS="-j 2"
<<<<<<< HEAD
=======
  jobs:
    - YARA_VERSION=3.8.1  YARA_FEATURES=bindgen
    - YARA_VERSION=3.8.1  YARA_FEATURES=bundled-3_8
    - YARA_VERSION=3.9.0  YARA_FEATURES=bindgen
    - YARA_VERSION=3.10.0 YARA_FEATURES=bindgen
    - YARA_VERSION=3.11.0 YARA_FEATURES=bindgen
    - YARA_VERSION=3.11.0 YARA_FEATURES=bundled-3_11
    -                     YARA_FEATURES=vendored,bindgen
    -                     YARA_FEATURES=vendored,bundled-3_11
>>>>>>> 3da5697a
before_install:
  - |
    if [ -n "$YARA_VERSION" ] && [ "$TRAVIS_OS_NAME" = "linux" ]; then
      wget https://github.com/VirusTotal/yara/archive/v$YARA_VERSION.tar.gz
      tar xzf v$YARA_VERSION.tar.gz
      cd yara-$YARA_VERSION
      ./bootstrap.sh && ./configure
      make
      sudo make install
      sudo ldconfig -v
      cd ..
    fi
script:
  - cargo build --verbose --no-default-features --features "$YARA_FEATURES"
<<<<<<< HEAD
  - cargo test --verbose --no-default-features --features "$YARA_FEATURES"
jobs:
  include:
    - env:
        - YARA_VERSION=4.0.5
        - YARA_FEATURES=bindgen
    - rust: nightly
      env:
        - YARA_VERSION=4.0.5
        - YARA_FEATURES=bindgen
    - env:
        - YARA_VERSION=4.0.5
        - YARA_FEATURES=bundled-4_0
    - rust: nightly
      env:
        - YARA_VERSION=4.0.5
        - YARA_FEATURES=bundled-4_0
  #  - env:
  #      - YARA_FEATURES=vendored,bindgen
  #  - rust: nightly
  #    env:
  #      - YARA_FEATURES=vendored,bindgen
  #  - os: windows
  #    env:
  #      - YARA_FEATURES=vendored,bindgen
=======
  - cargo test --verbose --no-default-features --features "$YARA_FEATURES";
jobs:
  include:
    - os: windows
      rust: stable
      env: YARA_FEATURES=vendored,bindgen
    - os: windows
      rust: stable
      env: YARA_FEATURES=vendored,bundled-3_11

>>>>>>> 3da5697a
  allow_failures:
    - rust: nightly
  fast_finish: true<|MERGE_RESOLUTION|>--- conflicted
+++ resolved
@@ -1,22 +1,17 @@
 language: rust
 dist: xenial
 os: linux
-rust: stable
+rust:
+  - stable
+  - nightly
 env:
   global:
     - MAKEFLAGS="-j 2"
-<<<<<<< HEAD
-=======
   jobs:
-    - YARA_VERSION=3.8.1  YARA_FEATURES=bindgen
-    - YARA_VERSION=3.8.1  YARA_FEATURES=bundled-3_8
-    - YARA_VERSION=3.9.0  YARA_FEATURES=bindgen
-    - YARA_VERSION=3.10.0 YARA_FEATURES=bindgen
-    - YARA_VERSION=3.11.0 YARA_FEATURES=bindgen
-    - YARA_VERSION=3.11.0 YARA_FEATURES=bundled-3_11
+    - YARA_VERSION=4.0.1  YARA_FEATURES=bindgen
+    - YARA_VERSION=4.0.1  YARA_FEATURES=bundled-4_0
     -                     YARA_FEATURES=vendored,bindgen
-    -                     YARA_FEATURES=vendored,bundled-3_11
->>>>>>> 3da5697a
+    -                     YARA_FEATURES=vendored,bundled-4_0
 before_install:
   - |
     if [ -n "$YARA_VERSION" ] && [ "$TRAVIS_OS_NAME" = "linux" ]; then
@@ -31,44 +26,16 @@
     fi
 script:
   - cargo build --verbose --no-default-features --features "$YARA_FEATURES"
-<<<<<<< HEAD
-  - cargo test --verbose --no-default-features --features "$YARA_FEATURES"
-jobs:
-  include:
-    - env:
-        - YARA_VERSION=4.0.5
-        - YARA_FEATURES=bindgen
-    - rust: nightly
-      env:
-        - YARA_VERSION=4.0.5
-        - YARA_FEATURES=bindgen
-    - env:
-        - YARA_VERSION=4.0.5
-        - YARA_FEATURES=bundled-4_0
-    - rust: nightly
-      env:
-        - YARA_VERSION=4.0.5
-        - YARA_FEATURES=bundled-4_0
-  #  - env:
-  #      - YARA_FEATURES=vendored,bindgen
-  #  - rust: nightly
-  #    env:
-  #      - YARA_FEATURES=vendored,bindgen
-  #  - os: windows
-  #    env:
-  #      - YARA_FEATURES=vendored,bindgen
-=======
   - cargo test --verbose --no-default-features --features "$YARA_FEATURES";
 jobs:
   include:
     - os: windows
       rust: stable
       env: YARA_FEATURES=vendored,bindgen
-    - os: windows
-      rust: stable
-      env: YARA_FEATURES=vendored,bundled-3_11
+    #- os: windows
+    #  rust: stable
+    #  env: YARA_FEATURES=vendored,bundled-4_0
 
->>>>>>> 3da5697a
   allow_failures:
     - rust: nightly
   fast_finish: true